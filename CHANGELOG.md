## Version
<<<<<<< HEAD
**6.2.0**
* Added a new events system. See PR #359 Thanks to **@natelaff**!
* Some internal refactoring.
* Various documentation fixes.
* Added sourcelink to allow debugging into remote source code.
* Added a security policy.

=======
>>>>>>> 3be193a6
**6.1.0**
* .NET 5.0 support.
* New `DistributedCacheStore` uses the ASP.NET Core distributed cache for tenant resolution.
* New `HeaderStrategy` uses HTTP headers for tenant resolution. Thanks to **@natelaff**!
* Support for inheritance in multitenant Entity Framework Core entity. Thanks to **@rchamorro**!
* Fixed a conflict between ClaimStrategy and per-tenant authentication.
* Updated docs, samples, and unit tests.

**6.0.0**
* Customizable `TenantInfo`. Implement `ITenantInfo` as needed or use the basic `TenantInfo` implementation. Should work with most strategies and stores. This was a major overhaul to the library. See docs for more information.
* Changed NuGet structure: use `Finbuckle.MultiTenant.AspNetCore` for web apps and if needed add `Finbuckle.MultiTenant.EntityFrameworkCore`.
* `WithPerTenantAuthentication` - Adds support for common per-tenant authentication scenarios. See docs for full details.
* Multiple strategies and stores can be registe red. They will run in the order registered and the first tenant returned by a strategy/store combination is used.
* New `ClaimStrategy` checks for a tenant claim to resolve the tenant.
* New `SessionStrategy` uses a session variable to resolve the tenant.
* Refactored `InMemoryStore`, removed deprecated configuration functionality.
* Improved Blazor support.
* Improved support for non ASP.NET Core use cases.
* Removed support for ASP.NET 3.0.
* Removed `FallbackStrategy`, `StaticStrategy` is a better alternative.
* Bug fixes, refactors, and tweaks.
* Improved unit tests.
* Updated and improved documentation.
* Updated sample. Removed some older ASP.NET Core 2.1 samples.

**5.0.4**
* Fixed a conflicting assembly and NuGet versions.
* Minor documentation fix.

**5.0.3**
* Fixed a bug where documented static methods were internal rather than public.
* Minor documentation fix.

**5.0.1**
* Updated for [.NET Core January 2020 Updates](https://devblogs.microsoft.com/dotnet/net-core-january-2020/) adding support for .NET Core 2.1.15, 3.0.2, and 3.1.1.
* Updated dependencies as recommended in security notices for [.NET Core January 2020 Updates](https://devblogs.microsoft.com/dotnet/net-core-january-2020/).
* *Finbuckle.MultiTenant.AspNetCore* targets `netcoreapp3.1`, `netcoreapp3.0`, and `netcoreapp2.1`.
* *Finbuckle.MultiTenant.Core* targets `netstandard2.1` and `netstandard2.0`.
* *Finbuckle.MultiTenant.EntityFrameworkCore* targets `netstandard2.1` and `netstandard2.0`.

**5.0.0**
* Added support for ASP.NET Core 3.1.
* Major refactor of how Entity Framework multitenant data isolation works. No longer need to derive from `MultiTenantDbContext` greatly improving flexibility. `IdentityMultiTenantDbContext` reworked under this new model and no longer requires or recommends use of multitenant support classes, e.g. `MultiTenantIdentityUser`. Attempted to minimize impact, but if using `IdentityMultiTenantDbContext` **this may be a breaking change!** Thanks **@GordonBlahut**!
* Simplified `EFCoreStore` to use `TenantInfo` directly. **This is a breaking change!**
* Fixed a bug with user id not being set correctly in legacy 'IdentityMultiTenantDbContext'.
* Added `ConfigurationStore` to load tenant information from app configuration. The store is read-only in code, but changes in configuration (e.g. appsettings.json) are picked up at runtime. Updated most sample projects to use this store.
* Deprecated `InMemoryStore` functionality that reads from configuration.
* Added `HttpRemoteStore` which will make an http request to get a `TenantInfo` object. It can be extended with `DelegatingHandler`s (i.e. to add authentication headers). Added sample projects for this store. Thanks to **@colindekker**!
* Fixed an exception with OpenIdConnect remote authentication if "state" is not returned from the identity provider. The new behavior will result in no tenant found for the request.
* Updated samples.
* Updated documentation.
* Updated unit tests.

**4.0.0**
* Added support for ASP.NET Core 3! Valid project targets are `netcoreapp3.0`, `netcoreapp2.0`, and `netcoreapp2.1`.
* Added a sample app for ASP.NET 3 highlighting the route strategy improvements due to the endpoint routing mechanism.
* Fixed a bug where route strategy could throw an exception when used with Razor Pages. Thanks @stardocs-services!
* Support for configuring multiple multitenant strategies. Each will be tried in the order configured until a non-null tenant identifier is returned. The exception is the fallback strategy which always goes last.
* Refactored component assemblies for better dependency control. EFCore can be excluded by referencing `Finbuckle.MultiTenant.AspNetCore` instead of `Finbuckle.MultiTenant`.
* Updated documentation.
* Updated unit tests to check against all valid project targets.
* Symbols package included for debugging.

**3.2.0**
* Added support for any preexisting global query filters in `MultiTenantDbContext` and `MultiTenantIdentityDbContext`. Thanks @nbarbettini!
* Exposed the inner stores and strategies as a property on the respective `StoreInfo` and `StrategyInfo` properties of `MultiTenantContext`. Previously you could only access the wrapper object for each. Thanks @WalternativE!
* Fixed certain methods on `MultiTenantOptionsCache` to be external as originally intended. Thanks @chernihiv!
* Fix a bug with `TryUpdateAsync` in the wrapper store. Thanks @steebwba!
* Updated documentation and fixed typos. Thanks @MesfinMo!

**3.1.0**
* Added a strategy wrapper that handles validation and logging for the active strategy. When implementing `IMultiTenantStrategy` basic validation and logging are automatically provided.
* Added the delegate strategy that accepts a lambda to return the tenant identifier. Configure by calling `WithDelegateStrategy(...)`.
* Added the fallback strategy that provides a tenant identifier if the normal strategy (or remote authentication, if applicable) fails to resolve a tenant. Configure by calling `WithFallbackStrategy(...)`.
* Added `TrySetTenantInfo` as an extension method to `HttpContext`. This will set the `TenantInfo` provided as the current tenant for the request and can optionally reset the service providers so that scoped services are regenerated under the new tenant.
* Updated and improved documentation and sample projects.
* Miscellaneous bug fixes, code improvement, and unit tests.
* Thanks to @nbarbettini for contributing to this release.

**3.0.1**
* Refactored  the global query filter used in `MultiTenantDbContext` and `MultiTenantIdentityDbContext` (Thanks @GordonBlahut!) for better performance and code quality.
* Removed custom `IModelCacheKeyFactory` as it is no longer needed due to the global query filter changes.
* Updated documentation and samples.

**3.0.0**
* Allow resetting option cache per-tenant. This is a breaking change.
* Host strategy can match entire domain as a special case (prior it only matched a single host segment).
* Added a sample project demonstrating a common login page shared by all tenants.
* Overhauled documentation.
* Updated unit and integration tests.

**2.0.2**
* Fixed bug in Identity where `UserLogins` primary key was not adjusted for multitenant usage.
* Updated and Fixed the IdentityDataIsolation sample project.
* General code and test cleanup.

**2.0.1**
* Fixed bug where the `TenantInfo` constructor did not save the passed `Items` collection.
* Tested for compatibility with ASP.NET Core 2.2.
* Updated samples for ASP.NET Core 2.2.
* Cleaned up library dependencies to target ASP.NET Core 2.1 or greater.

**2.0.0 General Changes**
* Changed `TenantContext` to `MultiTenantContext` which includes `TenantInfo`, `StrategyInfo`, and `StoreInfo` properties.
* Namespace changes (e.g. use of `Microsoft.Extensions.DependencyInjection` namespace for `Configure` and `ConfigureServices` methods).
* Additional and improved unit tests.
* Updated sample project dependencies.
* Various other internal improvements to code and bug fixes.

**2.0.0 MultiTenant Store Enhancements**
* `TryUpdate` method added to `IMultiTenantStore` interface.
* Added `EFCoreStore` which allows an Entity Framework Core database context as the tenant store.
* Added sample project demonstrating use of `EFCoreStore`.
* Custom can be configured with custom dependency injection lifetime (single, scoped, or transient) via `WithStore` method overloads.
* Custom stores automatically receive logging and error support via internal use of `MultiTenantStoreWrapper`.

**2.0.0 MultiTenant Strategy Enhancements**
* Use of async/await for strategy execution for improved performance.
* Custom strategies can be configured with custom dependency injection lifetime (single, scoped, or transient) via `WithStrategy` method overloads.
* Moved route configuration for RouteStrategy from `UseMultiTenant` to `WithRouteStrategy`.

**1.2.0**
* Added variants of `MultiTenantIdentityDbContext` which allows more flexible integration with Identity (Thanks @Cpcrook!)
* Added sample project for data isolation with Identity
* Minor refactoring and more unit tests
* Various bug fixes

**1.1.1**
* Fixed bug affecting per-tenant data isolation using a shared database
* Added sample project for data isolation
* Added new constructors for `MultiTenantDbContext` and `MultiTenantIdentityDbContext`

**1.1.0**
* Remote authentication support
* Strategy improvements
* Store improvements
* Per-tenant options improvements
* Logging support
* Updated samples
* Improved unit and integration tests
* Switch to Apache 2.0 license

**1.0.0**
* Initial release<|MERGE_RESOLUTION|>--- conflicted
+++ resolved
@@ -1,5 +1,3 @@
-## Version
-<<<<<<< HEAD
 **6.2.0**
 * Added a new events system. See PR #359 Thanks to **@natelaff**!
 * Some internal refactoring.
@@ -7,8 +5,6 @@
 * Added sourcelink to allow debugging into remote source code.
 * Added a security policy.
 
-=======
->>>>>>> 3be193a6
 **6.1.0**
 * .NET 5.0 support.
 * New `DistributedCacheStore` uses the ASP.NET Core distributed cache for tenant resolution.
