// Copyright Finbuckle LLC, Andrew White, and Contributors.
// Refer to the solution LICENSE file for more information.

using System;
using System.Threading;
using System.Threading.Tasks;
using Finbuckle.MultiTenant.Abstractions;
using Microsoft.AspNetCore.Identity;
using Microsoft.AspNetCore.Identity.EntityFrameworkCore;
using Microsoft.EntityFrameworkCore;

namespace Finbuckle.MultiTenant.EntityFrameworkCore;

/// <summary>
/// An Identity database context that enforces tenant integrity on multi-tenant entity types.
/// <remarks>
/// All Identity entity types are multi-tenant by default.
/// </remarks>
/// </summary>
public class MultiTenantIdentityDbContext : MultiTenantIdentityDbContext<IdentityUser>
{
    /// <inheritdoc />
    public MultiTenantIdentityDbContext(IMultiTenantContextAccessor multiTenantContextAccessor) : base(multiTenantContextAccessor)
    {
    }

    /// <inheritdoc />
    public MultiTenantIdentityDbContext(ITenantInfo tenantInfo) : base(tenantInfo)
    {
    }

    /// <inheritdoc />
    public MultiTenantIdentityDbContext(IMultiTenantContextAccessor multiTenantContextAccessor, DbContextOptions options) : base(multiTenantContextAccessor, options)
    {
    }

    /// <inheritdoc />
    public MultiTenantIdentityDbContext(ITenantInfo tenantInfo, DbContextOptions options) : base(tenantInfo, options)
    {
    }
    
    /// <inheritdoc />
    protected override void OnModelCreating(ModelBuilder builder)
    {
        base.OnModelCreating(builder);

        builder.Entity<IdentityUser>().IsMultiTenant().AdjustUniqueIndexes();
    }
}

/// <summary>
/// An Identity database context that enforces tenant integrity on multi-tenant entity types.
/// <remarks>
/// TUser is not multitenant by default.
/// All other Identity entity types are multitenant by default.
/// </remarks>
/// </summary>
public abstract class MultiTenantIdentityDbContext<TUser> : MultiTenantIdentityDbContext<TUser, IdentityRole, string>
    where TUser : IdentityUser
{
    /// <inheritdoc />
    protected MultiTenantIdentityDbContext(IMultiTenantContextAccessor multiTenantContextAccessor) : base(multiTenantContextAccessor)
    {
    }

    /// <inheritdoc />
    protected MultiTenantIdentityDbContext(ITenantInfo tenantInfo) : base(tenantInfo)
    {
    }

    /// <inheritdoc />
    protected MultiTenantIdentityDbContext(IMultiTenantContextAccessor multiTenantContextAccessor, DbContextOptions options) : base(multiTenantContextAccessor, options)
    {
    }

    /// <inheritdoc />
    protected MultiTenantIdentityDbContext(ITenantInfo tenantInfo, DbContextOptions options) : base(tenantInfo, options)
    {
    }
    
    /// <inheritdoc />
    protected override void OnModelCreating(ModelBuilder builder)
    {
        base.OnModelCreating(builder);

        builder.Entity<IdentityRole>().IsMultiTenant().AdjustUniqueIndexes();
    }
}

/// <summary>
/// An Identity database context that enforces tenant integrity on multi-tenant entity types.
/// <remarks>
/// TUser and TRole are not multitenant by default.
/// All other Identity entity types are multitenant by default.
/// </remarks>
/// </summary>
public abstract class MultiTenantIdentityDbContext<TUser, TRole, TKey> : MultiTenantIdentityDbContext<TUser, TRole, TKey, IdentityUserClaim<TKey>, IdentityUserRole<TKey>, IdentityUserLogin<TKey>, IdentityRoleClaim<TKey>, IdentityUserToken<TKey>>
    where TUser : IdentityUser<TKey>
    where TRole : IdentityRole<TKey>
    where TKey : IEquatable<TKey>
{
    /// <inheritdoc />
    protected MultiTenantIdentityDbContext(IMultiTenantContextAccessor multiTenantContextAccessor) : base(multiTenantContextAccessor)
    {
    }

    /// <inheritdoc />
    protected MultiTenantIdentityDbContext(ITenantInfo tenantInfo) : base(tenantInfo)
    {
    }

    /// <inheritdoc />
    protected MultiTenantIdentityDbContext(IMultiTenantContextAccessor multiTenantContextAccessor, DbContextOptions options) : base(multiTenantContextAccessor, options)
    {
    }

    /// <inheritdoc />
    protected MultiTenantIdentityDbContext(ITenantInfo tenantInfo, DbContextOptions options) : base(tenantInfo, options)
    {
    }
    
    /// <inheritdoc />
    protected override void OnModelCreating(ModelBuilder builder)
    {
        base.OnModelCreating(builder);

        builder.Entity<IdentityUserClaim<TKey>>().IsMultiTenant().AdjustUniqueIndexes();
        builder.Entity<IdentityUserRole<TKey>>().IsMultiTenant().AdjustUniqueIndexes();
        builder.Entity<IdentityUserLogin<TKey>>().IsMultiTenant().AdjustUniqueIndexes().AdjustKeys(builder);
        builder.Entity<IdentityRoleClaim<TKey>>().IsMultiTenant().AdjustUniqueIndexes();
        builder.Entity<IdentityUserToken<TKey>>().IsMultiTenant().AdjustUniqueIndexes();
    }
}

/// <summary>
/// An Identity database context that enforces tenant integrity on entity types
/// marked with the MultiTenant annotation or attribute.
/// <remarks>
/// No Identity entity types are multitenant by default.
/// </remarks>
/// </summary>
public abstract class MultiTenantIdentityDbContext<TUser, TRole, TKey, TUserClaim, TUserRole, TUserLogin, TRoleClaim, TUserToken> : IdentityDbContext<TUser, TRole, TKey, TUserClaim, TUserRole, TUserLogin, TRoleClaim, TUserToken>, IMultiTenantDbContext
    where TUser : IdentityUser<TKey>
    where TRole : IdentityRole<TKey>
    where TUserClaim : IdentityUserClaim<TKey>
    where TUserRole : IdentityUserRole<TKey>
    where TUserLogin : IdentityUserLogin<TKey>
    where TRoleClaim : IdentityRoleClaim<TKey>
    where TUserToken : IdentityUserToken<TKey>
    where TKey : IEquatable<TKey>
{
    public ITenantInfo? TenantInfo { get; }

    public TenantMismatchMode TenantMismatchMode { get; set; } = TenantMismatchMode.Throw;

    public TenantNotSetMode TenantNotSetMode { get; set; } = TenantNotSetMode.Throw;

    /// <summary>
    /// Constructs the database context instance and binds to the current tenant.
    /// </summary>
    /// <param name="multiTenantContextAccessor">The MultiTenantContextAccessor instance used to bind the context instance to a tenant.</param>
    protected MultiTenantIdentityDbContext(IMultiTenantContextAccessor multiTenantContextAccessor)
    {
        TenantInfo = multiTenantContextAccessor.MultiTenantContext.TenantInfo;
    }
    
    protected MultiTenantIdentityDbContext(ITenantInfo tenantInfo)
    {
        TenantInfo = tenantInfo;
    }
    
    /// <summary>
    /// Constructs the database context instance and binds to the current tenant.
    /// </summary>
<<<<<<< HEAD
    public abstract class MultiTenantIdentityDbContext<TUser, TRole, TKey, TUserClaim, TUserRole, TUserLogin, TRoleClaim, TUserToken> : IdentityDbContext<TUser, TRole, TKey, TUserClaim, TUserRole, TUserLogin, TRoleClaim, TUserToken>, IMultiTenantDbContext
        where TUser : IdentityUser<TKey>
        where TRole : IdentityRole<TKey>
        where TUserClaim : IdentityUserClaim<TKey>
        where TUserRole : IdentityUserRole<TKey>
        where TUserLogin : IdentityUserLogin<TKey>
        where TRoleClaim : IdentityRoleClaim<TKey>
        where TUserToken : IdentityUserToken<TKey>
        where TKey : IEquatable<TKey>
    {
        public ITenantInfo TenantInfo { get; }

        public TenantMismatchMode TenantMismatchMode { get; set; } = TenantMismatchMode.Throw;

        public TenantNotSetMode TenantNotSetMode { get; set; } = TenantNotSetMode.Throw;

        public bool IsMultiTenantEnabled { get; set; } = true;

        protected MultiTenantIdentityDbContext(ITenantInfo tenantInfo)
        {
            this.TenantInfo = tenantInfo;
        }

        protected MultiTenantIdentityDbContext(ITenantInfo tenantInfo, DbContextOptions options) : base(options)
        {
            this.TenantInfo = tenantInfo;
        }

        protected override void OnModelCreating(ModelBuilder builder)
        {
            base.OnModelCreating(builder);
            builder.ConfigureMultiTenant();
        }

        public override int SaveChanges(bool acceptAllChangesOnSuccess)
        {
            this.EnforceMultiTenant();
            return base.SaveChanges(acceptAllChangesOnSuccess);
        }

        public override async Task<int> SaveChangesAsync(bool acceptAllChangesOnSuccess,
                                                         CancellationToken cancellationToken = default(CancellationToken))
        {
            this.EnforceMultiTenant();
            return await base.SaveChangesAsync(acceptAllChangesOnSuccess, cancellationToken);
        }
=======
    /// <param name="multiTenantContextAccessor">The MultiTenantContextAccessor instance used to bind the context instance to a tenant.</param>
    /// <param name="options">The database options instance.</param>
    protected MultiTenantIdentityDbContext(IMultiTenantContextAccessor multiTenantContextAccessor, DbContextOptions options) : base(options)
    {
        TenantInfo = multiTenantContextAccessor.MultiTenantContext.TenantInfo;
    }

    protected MultiTenantIdentityDbContext(ITenantInfo tenantInfo, DbContextOptions options) : base(options)
    {
        TenantInfo = tenantInfo;
    }

    /// <inheritdoc />
    protected override void OnModelCreating(ModelBuilder builder)
    {
        base.OnModelCreating(builder);
        builder.ConfigureMultiTenant();
    }

    /// <inheritdoc />
    public override int SaveChanges(bool acceptAllChangesOnSuccess)
    {
        this.EnforceMultiTenant();
        return base.SaveChanges(acceptAllChangesOnSuccess);
    }

    /// <inheritdoc />
    public override async Task<int> SaveChangesAsync(bool acceptAllChangesOnSuccess,
        CancellationToken cancellationToken = default(CancellationToken))
    {
        this.EnforceMultiTenant();
        return await base.SaveChangesAsync(acceptAllChangesOnSuccess, cancellationToken);
>>>>>>> a221f315
    }
}<|MERGE_RESOLUTION|>--- conflicted
+++ resolved
@@ -154,6 +154,8 @@
     public TenantMismatchMode TenantMismatchMode { get; set; } = TenantMismatchMode.Throw;
 
     public TenantNotSetMode TenantNotSetMode { get; set; } = TenantNotSetMode.Throw;
+    
+    public bool IsMultiTenantEnabled { get; set; } = true;
 
     /// <summary>
     /// Constructs the database context instance and binds to the current tenant.
@@ -172,54 +174,6 @@
     /// <summary>
     /// Constructs the database context instance and binds to the current tenant.
     /// </summary>
-<<<<<<< HEAD
-    public abstract class MultiTenantIdentityDbContext<TUser, TRole, TKey, TUserClaim, TUserRole, TUserLogin, TRoleClaim, TUserToken> : IdentityDbContext<TUser, TRole, TKey, TUserClaim, TUserRole, TUserLogin, TRoleClaim, TUserToken>, IMultiTenantDbContext
-        where TUser : IdentityUser<TKey>
-        where TRole : IdentityRole<TKey>
-        where TUserClaim : IdentityUserClaim<TKey>
-        where TUserRole : IdentityUserRole<TKey>
-        where TUserLogin : IdentityUserLogin<TKey>
-        where TRoleClaim : IdentityRoleClaim<TKey>
-        where TUserToken : IdentityUserToken<TKey>
-        where TKey : IEquatable<TKey>
-    {
-        public ITenantInfo TenantInfo { get; }
-
-        public TenantMismatchMode TenantMismatchMode { get; set; } = TenantMismatchMode.Throw;
-
-        public TenantNotSetMode TenantNotSetMode { get; set; } = TenantNotSetMode.Throw;
-
-        public bool IsMultiTenantEnabled { get; set; } = true;
-
-        protected MultiTenantIdentityDbContext(ITenantInfo tenantInfo)
-        {
-            this.TenantInfo = tenantInfo;
-        }
-
-        protected MultiTenantIdentityDbContext(ITenantInfo tenantInfo, DbContextOptions options) : base(options)
-        {
-            this.TenantInfo = tenantInfo;
-        }
-
-        protected override void OnModelCreating(ModelBuilder builder)
-        {
-            base.OnModelCreating(builder);
-            builder.ConfigureMultiTenant();
-        }
-
-        public override int SaveChanges(bool acceptAllChangesOnSuccess)
-        {
-            this.EnforceMultiTenant();
-            return base.SaveChanges(acceptAllChangesOnSuccess);
-        }
-
-        public override async Task<int> SaveChangesAsync(bool acceptAllChangesOnSuccess,
-                                                         CancellationToken cancellationToken = default(CancellationToken))
-        {
-            this.EnforceMultiTenant();
-            return await base.SaveChangesAsync(acceptAllChangesOnSuccess, cancellationToken);
-        }
-=======
     /// <param name="multiTenantContextAccessor">The MultiTenantContextAccessor instance used to bind the context instance to a tenant.</param>
     /// <param name="options">The database options instance.</param>
     protected MultiTenantIdentityDbContext(IMultiTenantContextAccessor multiTenantContextAccessor, DbContextOptions options) : base(options)
@@ -252,6 +206,5 @@
     {
         this.EnforceMultiTenant();
         return await base.SaveChangesAsync(acceptAllChangesOnSuccess, cancellationToken);
->>>>>>> a221f315
     }
 }