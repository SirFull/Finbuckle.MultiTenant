// Copyright 2018-2020 Finbuckle LLC, Andrew White, and Contributors
// 
// Licensed under the Apache License, Version 2.0 (the "License");
// you may not use this file except in compliance with the License.
// You may obtain a copy of the License at
// 
//     http://www.apache.org/licenses/LICENSE-2.0
// 
// Unless required by applicable law or agreed to in writing, software
// distributed under the License is distributed on an "AS IS" BASIS,
// WITHOUT WARRANTIES OR CONDITIONS OF ANY KIND, either express or implied.
// See the License for the specific language governing permissions and
// limitations under the License.

using Microsoft.AspNetCore.Identity;
using Microsoft.EntityFrameworkCore;
using Microsoft.EntityFrameworkCore.Metadata.Builders;
using Microsoft.EntityFrameworkCore.Query;
using System;
using System.Linq;
using System.Linq.Expressions;

#if NETSTANDARD2_0
using Microsoft.EntityFrameworkCore.Metadata;
using System.Collections.Generic;
using Remotion.Linq.Parsing.ExpressionVisitors;
#endif

namespace Finbuckle.MultiTenant.EntityFrameworkCore
{
    public static class FinbuckleEntityTypeBuilderExtensions
    {
        private class ExpressionVariableScope
        {
            public IMultiTenantDbContext Context { get; }
        }

        internal static LambdaExpression GetQueryFilter(this EntityTypeBuilder builder)
        {         
#if NETSTANDARD2_0
            return builder.Metadata.QueryFilter;
#else
            return builder.Metadata.GetQueryFilter();
#endif
        }

        /// <summary>
        /// Adds MultiTenant support for an entity. Call <see cref="IsMultiTenant" /> after 
        /// <see cref="EntityTypeBuilder.HasQueryFilter" /> to merge query filters.
        /// </summary>
        /// <typeparam name="T">The specific type of <see cref="EntityTypeBuilder"/></typeparam>
        /// <param name="builder">The entity's type builder</param>
        /// <returns>The original type builder reference for chaining</returns>
        public static EntityTypeBuilder<T> IsMultiTenant<T>(this EntityTypeBuilder<T> builder) where T : class
        {
            if(builder.Metadata.FindAnnotation(Constants.MultiTenantAnnotationName) != null)
                return builder;

            builder.HasAnnotation(Constants.MultiTenantAnnotationName, true);

            try
            {
                builder.Property<string>("TenantId").IsRequired().HasMaxLength(Finbuckle.MultiTenant.Internal.Constants.TenantIdMaxLength);
            }
            catch (Exception ex)
            {
                throw new MultiTenantException($"{builder.Metadata.ClrType} unable to add TenantId property", ex);
            }

            // build expression tree for e => EF.Property<string>(e, "TenantId") == TenantInfo.Id
            Expression<Func<T, bool>> tenantFilter = e => EF.Property<string>(e, "TenantId") == (new ExpressionVariableScope()).Context.TenantInfo.Id;
            
            // combine withany existing query filter if it exists
            var existingQueryFilter = builder.GetQueryFilter();
<<<<<<< HEAD
            if(existingQueryFilter != null)
=======

            // override to match existing query parameter if applicable
            if (existingQueryFilter != null)
            {
                entityParamExp = existingQueryFilter.Parameters.First();
            }

            // build up expression tree for: EF.Property<string>(e, "TenantId")
            var tenantIdExp = Expression.Constant("TenantId", typeof(string));
            var efPropertyExp = Expression.Call(typeof(EF), nameof(EF.Property), new[] { typeof(string) }, entityParamExp, tenantIdExp);
            var leftExp = efPropertyExp;

            // build up express tree for: TenantInfo.Id
            // EF will magically sub the current db context in for scope.Context
            var scopeConstantExp = Expression.Constant(new ExpressionVariableScope());
            var contextMemberInfo = typeof(ExpressionVariableScope).GetMember(nameof(ExpressionVariableScope.Context))[0];
            var contextMemberAccessExp = Expression.MakeMemberAccess(scopeConstantExp, contextMemberInfo);
            var contextTenantInfoExp = Expression.Property(contextMemberAccessExp, nameof(IMultiTenantDbContext.TenantInfo));
            var rightExp = Expression.Property(contextTenantInfoExp, nameof(IMultiTenantDbContext.TenantInfo.Id));

            // build expression tree for EF.Property<string>(e, "TenantId") == TenantInfo.Id'
            var predicate = Expression.Equal(leftExp, rightExp);

            // combine with existing filter
            if (existingQueryFilter != null)
>>>>>>> 3be193a6
            {
                // replace the parameter node in the tenant filter with the one in the existing filter
                var filterParam = existingQueryFilter.Parameters.Single();
                var adjustedTenantFilterBody = ReplacingExpressionVisitor.Replace(tenantFilter.Parameters.Single(),
                                                                              filterParam,
                                                                              tenantFilter.Body);

                var combinedExp = Expression.AndAlso(existingQueryFilter.Body, adjustedTenantFilterBody);
                tenantFilter = (Expression<Func<T, bool>>)Expression.Lambda(combinedExp, filterParam);
            }
            
            builder.HasQueryFilter(tenantFilter);

            Type clrType = builder.Metadata.ClrType;

            if (clrType != null)
            {
                if (clrType.ImplementsOrInheritsUnboundGeneric(typeof(IdentityUser<>)))
                {
                    UpdateIdentityUserIndex(builder);
                }

                if (clrType.ImplementsOrInheritsUnboundGeneric(typeof(IdentityRole<>)))
                {
                    UpdateIdentityRoleIndex(builder);
                }

                if (clrType.ImplementsOrInheritsUnboundGeneric(typeof(IdentityUserLogin<>)))
                {
                    UpdateIdentityUserLoginPrimaryKey(builder);
                    AddIdentityUserLoginIndex(builder);
                }
            }

            return builder;
        }        

        private static void UpdateIdentityUserIndex(this EntityTypeBuilder builder)
        {
            builder.RemoveIndex("NormalizedUserName");
#if NET // Covers .NET 5.0 and later.
            builder.HasIndex("NormalizedUserName", "TenantId").HasDatabaseName("UserNameIndex").IsUnique();
#else   // .NET Core 2.1 and 3.1
            builder.HasIndex("NormalizedUserName", "TenantId").HasName("UserNameIndex").IsUnique();
#endif
        }

        private static void UpdateIdentityRoleIndex(this EntityTypeBuilder builder)
        {
            builder.RemoveIndex("NormalizedName");
#if NET // Covers .NET 5.0 and later.
            builder.HasIndex("NormalizedName", "TenantId").HasDatabaseName("RoleNameIndex").IsUnique();
#else // .NET Core 2.1 and 3.1
            builder.HasIndex("NormalizedName", "TenantId").HasName("RoleNameIndex").IsUnique();
#endif
        }

        private static void UpdateIdentityUserLoginPrimaryKey(this EntityTypeBuilder builder)
        {
            var pk = builder.Metadata.FindPrimaryKey();
            builder.Metadata.RemoveKey(pk.Properties);

            // Create a new ID and a unique index to replace the old pk.
            builder.Property<string>("Id").ValueGeneratedOnAdd();
        }

        private static void AddIdentityUserLoginIndex(this EntityTypeBuilder builder) 
        { 
            builder.HasIndex("LoginProvider", "ProviderKey", "TenantId").IsUnique();
        }

        private static void RemoveIndex(this EntityTypeBuilder builder, string propName)
        {        
#if NETSTANDARD2_0
            var props = new List<IProperty>(new[] { builder.Metadata.FindProperty(propName) });
            builder.Metadata.RemoveIndex(props);
#else
            var prop = builder.Metadata.FindProperty(propName);
            var index = builder.Metadata.FindIndex(prop);
            builder.Metadata.RemoveIndex(index);
#endif
        }
    }
}<|MERGE_RESOLUTION|>--- conflicted
+++ resolved
@@ -72,35 +72,8 @@
             
             // combine withany existing query filter if it exists
             var existingQueryFilter = builder.GetQueryFilter();
-<<<<<<< HEAD
+
             if(existingQueryFilter != null)
-=======
-
-            // override to match existing query parameter if applicable
-            if (existingQueryFilter != null)
-            {
-                entityParamExp = existingQueryFilter.Parameters.First();
-            }
-
-            // build up expression tree for: EF.Property<string>(e, "TenantId")
-            var tenantIdExp = Expression.Constant("TenantId", typeof(string));
-            var efPropertyExp = Expression.Call(typeof(EF), nameof(EF.Property), new[] { typeof(string) }, entityParamExp, tenantIdExp);
-            var leftExp = efPropertyExp;
-
-            // build up express tree for: TenantInfo.Id
-            // EF will magically sub the current db context in for scope.Context
-            var scopeConstantExp = Expression.Constant(new ExpressionVariableScope());
-            var contextMemberInfo = typeof(ExpressionVariableScope).GetMember(nameof(ExpressionVariableScope.Context))[0];
-            var contextMemberAccessExp = Expression.MakeMemberAccess(scopeConstantExp, contextMemberInfo);
-            var contextTenantInfoExp = Expression.Property(contextMemberAccessExp, nameof(IMultiTenantDbContext.TenantInfo));
-            var rightExp = Expression.Property(contextTenantInfoExp, nameof(IMultiTenantDbContext.TenantInfo.Id));
-
-            // build expression tree for EF.Property<string>(e, "TenantId") == TenantInfo.Id'
-            var predicate = Expression.Equal(leftExp, rightExp);
-
-            // combine with existing filter
-            if (existingQueryFilter != null)
->>>>>>> 3be193a6
             {
                 // replace the parameter node in the tenant filter with the one in the existing filter
                 var filterParam = existingQueryFilter.Parameters.Single();
