--- conflicted
+++ resolved
@@ -18,115 +18,10 @@
         public IMultiTenantDbContext? Context { get; }
     }
 
-<<<<<<< HEAD
-        /// <summary>
-        /// Adds MultiTenant support for an entity. Call <see cref="IsMultiTenant" /> after
-        /// <see cref="EntityTypeBuilder.HasQueryFilter" /> to merge query filters.
-        /// </summary>
-        /// <param name="builder">The typed EntityTypeBuilder instance.</param>
-        /// <returns>A MultiTenantEntityTypeBuilder instance.</returns>
-        public static MultiTenantEntityTypeBuilder IsMultiTenant(this EntityTypeBuilder builder)
-        {
-            if (builder.Metadata.IsMultiTenant())
-                return new MultiTenantEntityTypeBuilder(builder);
-
-            builder.HasAnnotation(Constants.MultiTenantAnnotationName, true);
-
-            try
-            {
-                builder.Property<string>("TenantId")
-                       .IsRequired()
-                       .HasMaxLength(Finbuckle.MultiTenant.Internal.Constants.TenantIdMaxLength);
-//                       .HasValueGenerator<TenantIdGenerator>();
-            }
-            catch (Exception ex)
-            {
-                throw new MultiTenantException($"{builder.Metadata.ClrType} unable to add TenantId property", ex);
-            }
-
-            // build expression tree for e => EF.Property<string>(e, "TenantId") == TenantInfo.Id
-
-            // where e is one of our entity types
-            // will need this ParameterExpression for next step and for final step
-            var entityParamExp = Expression.Parameter(builder.Metadata.ClrType, "e");
-
-            var existingQueryFilter = builder.GetQueryFilter();
-
-            // override to match existing query parameter if applicable
-            if (existingQueryFilter != null)
-            {
-                entityParamExp = existingQueryFilter.Parameters.First();
-            }
-
-            // build up expression tree for: EF.Property<string>(e, "TenantId")
-            var tenantIdExp = Expression.Constant("TenantId", typeof(string));
-            var efPropertyExp = Expression.Call(typeof(EF), nameof(EF.Property), new[] { typeof(string) }, entityParamExp, tenantIdExp);
-            var leftExp = efPropertyExp;
-
-            // build up express tree for: TenantInfo.Id
-            // EF will magically sub the current db context in for scope.Context
-            var scopeConstantExp = Expression.Constant(new ExpressionVariableScope());
-            var contextMemberInfo = typeof(ExpressionVariableScope).GetMember(nameof(ExpressionVariableScope.Context))[0];
-            var contextMemberAccessExp = Expression.MakeMemberAccess(scopeConstantExp, contextMemberInfo);
-            var contextTenantInfoExp = Expression.Property(contextMemberAccessExp, nameof(IMultiTenantDbContext.TenantInfo));
-            var rightExp = Expression.Property(contextTenantInfoExp, nameof(IMultiTenantDbContext.TenantInfo.Id));
-
-            // build expression tree for EF.Property<string>(e, "TenantId") == TenantInfo.Id'
-            var predicate = Expression.Equal(leftExp, rightExp);
-
-            #region Fork Sirfull
-            // build expression tree for : "IsMultiTenantEnabled == False || EF.Property<string>(e, "TenantId") == TenantInfo.Id"
-            //                              -------------------------------
-            predicate = Expression.OrElse(
-                Expression.Equal(
-                    Expression.Property(contextMemberAccessExp, nameof(IMultiTenantDbContext.IsMultiTenantEnabled)),
-                    Expression.Constant(false)
-                ),
-                predicate
-            );
-            #endregion
-
-            // combine with existing filter
-            if (existingQueryFilter != null)
-            {
-                predicate = Expression.AndAlso(existingQueryFilter.Body, predicate);
-            }
-
-            // build the final expression tree
-            var delegateType = Expression.GetDelegateType(builder.Metadata.ClrType, typeof(bool));
-            var lambdaExp = Expression.Lambda(delegateType, predicate, entityParamExp);
-
-            // set the filter
-            //builder.HasQueryFilter(lambdaExp);
-
-            // TODO: Legacy code for Identity types. Should be covered by adjustUniqueIndexes etc in the future.
-            Type clrType = builder.Metadata.ClrType;
-            if (clrType != null)
-            {
-                if (clrType.ImplementsOrInheritsUnboundGeneric(typeof(IdentityUser<>)))
-                {
-                    UpdateIdentityUserIndex(builder);
-                }
-
-                if (clrType.ImplementsOrInheritsUnboundGeneric(typeof(IdentityRole<>)))
-                {
-                    UpdateIdentityRoleIndex(builder);
-                }
-
-                // This is a special case that should still occur.
-                // Note the index below is not unique;
-                if (clrType.ImplementsOrInheritsUnboundGeneric(typeof(IdentityUserLogin<>)))
-                {
-                    UpdateIdentityUserLoginPrimaryKey(builder);
-                    AddIdentityUserLoginIndex(builder);
-                }
-            }
-=======
     private static LambdaExpression? GetQueryFilter(this EntityTypeBuilder builder)
     {
         return builder.Metadata.GetQueryFilter();
     }
->>>>>>> a221f315
 
     /// <summary>
     /// Adds MultiTenant support for an entity. Call <see cref="IsMultiTenant" /> after
