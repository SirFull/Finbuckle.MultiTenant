--- conflicted
+++ resolved
@@ -1,14 +1,8 @@
 <Project>
     <PropertyGroup>
-<<<<<<< HEAD
-        <Version>6.14.0</Version>
+        <Version>7.0.2</Version>
         <Authors>Sirfull</Authors>
-        <Copyright>Copyright Sirfull and Contributors</Copyright>
-=======
-        <Version>7.0.2</Version>
-        <Authors>Finbuckle LLC</Authors>
-        <Copyright>Copyright Finbuckle LLC, Andrew White, and Contributors</Copyright>
->>>>>>> a221f315
+        <Copyright>Copyright Sirfull</Copyright>
         <PackageIconUrl>https://www.finbuckle.com/images/finbuckle-128x128.png</PackageIconUrl>
         <PackageLicenseExpression>Apache-2.0</PackageLicenseExpression>
         <PackageProjectUrl>https://www.finbuckle.com/MultiTenant</PackageProjectUrl>
